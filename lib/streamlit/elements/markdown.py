--- conflicted
+++ resolved
@@ -81,11 +81,7 @@
 
         return self.dg._enqueue("markdown", markdown_proto)
 
-<<<<<<< HEAD
-    def header(self, body, help=None):
-=======
-    def header(self, body, anchor=None):
->>>>>>> 1cff62af
+    def header(self, body, anchor=None, help=None):
         """Display text in header formatting.
 
         Parameters
@@ -93,14 +89,12 @@
         body : str
             The text to display.
 
-<<<<<<< HEAD
-        help : str
-            A tooltip that gets displayed next to the text.
-=======
         anchor : str
             The anchor name of the header that can be accessed with #anchor
             in the URL. If omitted, it generates an anchor using the body.
->>>>>>> 1cff62af
+
+        help : str
+            A tooltip that gets displayed next to the text.
 
         Example
         -------
@@ -119,11 +113,7 @@
             header_proto.allow_html = True
         return self.dg._enqueue("markdown", header_proto)
 
-<<<<<<< HEAD
-    def subheader(self, body, help=None):
-=======
-    def subheader(self, body, anchor=None):
->>>>>>> 1cff62af
+    def subheader(self, body, anchor=None, help=None):
         """Display text in subheader formatting.
 
         Parameters
@@ -131,14 +121,12 @@
         body : str
             The text to display.
 
-<<<<<<< HEAD
-        help : str
-            A tooltip that gets displayed next to the text.
-=======
         anchor : str
             The anchor name of the header that can be accessed with #anchor
             in the URL. If omitted, it generates an anchor using the body.
->>>>>>> 1cff62af
+
+        help : str
+            A tooltip that gets displayed next to the text.
 
         Example
         -------
@@ -196,11 +184,7 @@
             code_proto.help = help
         return self.dg._enqueue("markdown", code_proto)
 
-<<<<<<< HEAD
-    def title(self, body, help=None):
-=======
-    def title(self, body, anchor=None):
->>>>>>> 1cff62af
+    def title(self, body, anchor=None, help=None):
         """Display text in title formatting.
 
         Each document should have a single `st.title()`, although this is not
@@ -211,14 +195,12 @@
         body : str
             The text to display.
 
-<<<<<<< HEAD
-        help : str
-            A tooltip that gets displayed next to the text.
-=======
         anchor : str
             The anchor name of the header that can be accessed with #anchor
             in the URL. If omitted, it generates an anchor using the body.
->>>>>>> 1cff62af
+
+        help : str
+            A tooltip that gets displayed next to the text.
 
         Example
         -------
@@ -230,17 +212,13 @@
 
         """
         title_proto = MarkdownProto()
-<<<<<<< HEAD
-        title_proto.body = "# %s" % clean_text(body)
-        if help is not None:
-            title_proto.help = help
-=======
         if anchor is None:
             title_proto.body = f"# {clean_text(body)}"
         else:
             title_proto.body = f'<h1 data-anchor="{anchor}">{clean_text(body)}</h1>'
             title_proto.allow_html = True
->>>>>>> 1cff62af
+        if help is not None:
+            title_proto.help = help
         return self.dg._enqueue("markdown", title_proto)
 
     def latex(self, body, help=None):

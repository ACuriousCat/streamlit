--- conflicted
+++ resolved
@@ -68,7 +68,20 @@
 def _get_current_delta_generator():
     global _current_delta_generator
 
-    if config.get_option('client.displayEnabled'):
+    # If we're unit testing, control the queue and don't make a
+    # connection.
+    if config.get_option('global.unitTest'):
+        from streamlit.ReportQueue import ReportQueue
+        _current_delta_generator = DeltaGenerator(ReportQueue())
+    # TODO(armando): Figure out how to get code coverage on this.
+    # Module imports are hard to mock and cover ie
+    # streamlit.__init__.py vs streamlit.some_file.py  We test the
+    # functionality of DeltaConnection in delta_connection_test.py
+    # so right now getting code coverage on this decorator isn't
+    # that critical.
+    #
+    # Only output if the config allows us to.
+    elif config.get_option('client.displayEnabled'):
         if _current_delta_generator is _NULL_DELTA_GENERATOR:
             server = _Server.get_instance()
             _current_delta_generator = DeltaGenerator(server.enqueue)
@@ -82,31 +95,8 @@
 def _with_dg(method):
     @functools.wraps(method)
     def wrapped_method(*args, **kwargs):
-<<<<<<< HEAD
         dg = _get_current_delta_generator()
         return method(dg, *args, **kwargs)
-=======
-        # If we're unit testing, control the queue and don't make a
-        # connection.
-        if config.get_option('global.unitTest'):
-            from streamlit.ReportQueue import ReportQueue
-            delta_generator = DeltaGenerator(ReportQueue())
-        # TODO(armando): Figure out how to get code coverage on this.
-        # Module imports are hard to mock and cover ie
-        # streamlit.__init__.py vs streamlit.some_file.py  We test the
-        # functionality of DeltaConnection in delta_connection_test.py
-        # so right now getting code coverage on this decorator isn't
-        # that critical.
-        #
-        # Only output if the config allows us to.
-        elif config.get_option('client.displayEnabled'):  # pragma: no cover
-            connection = DeltaConnection.get_connection()
-            delta_generator = connection.get_delta_generator()
-        else:  # pragma: no cover
-            delta_generator = _NULL_DELTA_GENERATOR
-
-        return method(delta_generator, *args, **kwargs)
->>>>>>> 16a842fb
     return wrapped_method
 
 

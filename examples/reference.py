--- conflicted
+++ resolved
@@ -90,13 +90,16 @@
     io.success("This is a success message")
 
 io.header('JSON')
-<<<<<<< HEAD
-@render
-def json_example_1():
-    io.json({'hello': 'world'})
-@render
-def json_example_2():
-    io.json('{"object":{"array":[1,true,"3"]}}')
+
+render(lambda: io.json({'hello': 'world'}))
+
+render(lambda: io.json('{"object":{"array":[1,true,"3"]}}'))
+
+io.header('Help')
+
+render(lambda: io.help(io))
+render(lambda: io.help(io.help))
+render(lambda: io.help(io.json))
 
 io.header('Animation')
 io.write('Every `streamlit.io` method (except `io.write`) returns a handle '
@@ -108,18 +111,6 @@
     for percent_complete in range(100):
         my_bar.progress(percent_complete + 1)
         time.sleep(0.1)
-=======
-
-render(lambda: io.json({'hello': 'world'}))
-
-render(lambda: io.json('{"object":{"array":[1,true,"3"]}}'))
-
-io.header('Help')
-
-render(lambda: io.help(io))
-render(lambda: io.help(io.help))
-render(lambda: io.help(io.json))
->>>>>>> 0fb0e23e
 
 # header_example()
 # io.text(type(header_example)))
